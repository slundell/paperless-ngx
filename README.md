[![ci](https://github.com/jonaswinkler/paperless-ng/workflows/ci/badge.svg)](https://github.com/jonaswinkler/paperless-ng/actions)
![Ansible Role](https://github.com/jonaswinkler/paperless-ng/workflows/Ansible%20Role/badge.svg)
[![Documentation Status](https://readthedocs.org/projects/paperless-ng/badge/?version=latest)](https://paperless-ng.readthedocs.io/en/latest/?badge=latest)
[![Gitter](https://badges.gitter.im/paperless-ng/community.svg)](https://gitter.im/paperless-ng/community?utm_source=badge&utm_medium=badge&utm_campaign=pr-badge&utm_content=badge)
[![Docker Hub Pulls](https://img.shields.io/docker/pulls/jonaswinkler/paperless-ng.svg)](https://hub.docker.com/r/jonaswinkler/paperless-ng)
[![Coverage Status](https://coveralls.io/repos/github/jonaswinkler/paperless-ng/badge.svg?branch=master)](https://coveralls.io/github/jonaswinkler/paperless-ng?branch=master)

# Paperless-ng

[Paperless](https://github.com/the-paperless-project/paperless) is an application by Daniel Quinn and contributors that indexes your scanned documents and allows you to easily search for documents and store metadata alongside your documents.

Paperless-ng is a fork of the original project, adding a new interface and many other changes under the hood. For a detailed list of changes, have a look at the [change log](https://paperless-ng.readthedocs.io/en/latest/changelog.html) in the documentation.

<<<<<<< HEAD
# Survey

If you already used Paperless-ng for a bit, would like to give some anonymous feedback, and help me decide on what to focus on next: I've created a survey, [see here](https://github.com/jonaswinkler/paperless-ng/issues/402). Thank you!

*See also [Feature Requests](#feature-requests)*

=======
>>>>>>> 40f3e8e4
# How it Works

Paperless does not control your scanner, it only helps you deal with what your scanner produces.

1. Buy a document scanner that can write to a place on your network.  If you need some inspiration, have a look at the [scanner recommendations](https://paperless-ng.readthedocs.io/en/latest/scanners.html) page. Set it up to "scan to FTP" or something similar. It should be able to push scanned images to a server without you having to do anything.  Of course if your scanner doesn't know how to automatically upload the file somewhere, you can always do that manually. Paperless doesn't care how the documents get into its local consumption directory.

	- Alternatively, you can use any of the mobile scanning apps out there. We have an app that allows you to share documents with paperless, if you're on Android. See the section on affiliated projects.

2. Wait for paperless to process your files. OCR is expensive, and depending on the power of your machine, this might take a bit of time.
3. Use the web frontend to sift through the database and find what you want.
4. Download the PDF you need/want via the web interface and do whatever you like with it.  You can even print it and send it as if it's the original. In most cases, no one will care or notice.

Here's what you get:

![Dashboard](https://github.com/jonaswinkler/paperless-ng/raw/master/docs/_static/screenshots/dashboard.png)

# Features

* Performs OCR on your documents, adds selectable text to image only documents and adds tags, correspondents and document types to your documents.
* Supports PDF documents, images, plain text files, and Office documents (Word, Excel, Powerpoint, and LibreOffice equivalents).
	* Office document support is optional and provided by Apache Tika (see [configuration](https://paperless-ng.readthedocs.io/en/latest/configuration.html#tika-settings))
* Paperless stores your documents plain on disk. Filenames and folders are managed by paperless and can be configured freely.
* Single page application front end. Should be pretty snappy. Will be mobile friendly in the future.
	* Includes a dashboard that shows basic statistics and has document upload.
	* Filtering by tags, correspondents, types, and more.
	* Customizable views can be saved and displayed on the dashboard.
* Full text search helps you find what you need.
	* Auto completion suggests relevant words from your documents.
	* Results are sorted by relevance to your search query.
	* Highlighting shows you which parts of the document matched the query.
	* Searching for similar documents ("More like this")
* Email processing: Paperless adds documents from your email accounts.
	* Configure multiple accounts and filters for each account.
	* When adding documents from mails, paperless can move these mails to a new folder, mark them as read, flag them or delete them.
* Machine learning powered document matching.
	* Paperless learns from your documents and will be able to automatically assign tags, correspondents and types to documents once you've stored a few documents in paperless.
* A task processor that processes documents in parallel and also tells you when something goes wrong. On modern multi core systems, consumption is blazing fast.

If you want to see some screenshots of paperless-ng in action, [some are available in the documentation](https://paperless-ng.readthedocs.io/en/latest/screenshots.html). However, some parts of the UI have changed since I took these.

For a complete list of changes from paperless, check out the [changelog](https://paperless-ng.readthedocs.io/en/latest/changelog.html)

# Getting started

The recommended way to deploy paperless is docker-compose. The files in the /docker/hub directory are configured to pull the image from Docker Hub.

Read the [documentation](https://paperless-ng.readthedocs.io/en/latest/setup.html#installation) on how to get started.

Alternatively, you can install the dependencies and setup apache and a database server yourself. The documenation has a step by step guide on how to do it.

# Migrating to paperless-ng

Read the section about [migration](https://paperless-ng.readthedocs.io/en/latest/setup.html#migration-to-paperless-ng) in the documentation. Its also entirely possible to go back to paperless by reverting the database migrations.

# Documentation

The documentation for Paperless-ng is available on [ReadTheDocs](https://paperless-ng.readthedocs.io/).

# Translation

Paperless is currently available in English, German, Dutch and French. Translation is coordinated at transifex: https://www.transifex.com/paperless/paperless-ng

If you want to see paperless in your own language, request that language at transifex and you can start translating after I approve the language.

# Feature Requests

Feature requests can be submitted via [GitHub Discussions](https://github.com/jonaswinkler/paperless-ng/discussions/categories/feature-requests), you can search for existing ideas, add your own and vote for the ones you care about! Note that some older feature requests can also be found under [issues](https://github.com/jonaswinkler/paperless-ng/issues).

# Questions? Something not working?

For bugs please [open an issue](https://github.com/jonaswinkler/paperless-ng/issues) or [start a discussion](https://github.com/jonaswinkler/paperless-ng/discussions) if you have questions.

## Feel like helping out?

There's still lots of things to be done, just have a look at open issues & discussions. If you feel like contributing to the project, please do! Bug fixes and improvements to the front end (I just can't seem to get some of these CSS things right) are always welcome. The documentation has some basic information on how to get started.

If you want to implement something big: Please start a discussion about that in the issues! Maybe I've already had something similar in mind and we can make it happen together. However, keep in mind that the general roadmap is to make the existing features stable and get them tested. See the roadmap above.

# Affiliated Projects

Paperless has been around a while now, and people are starting to build stuff on top of it.  If you're one of those people, we can add your project to this list:

* [Paperless App](https://github.com/bauerj/paperless_app): An Android/iOS app for Paperless. Updated to work with paperless-ng.
* [Paperless Share](https://github.com/qcasey/paperless_share). Share any files from your Android application with paperless. Very simple, but works with all of the mobile scanning apps out there that allow you to share scanned documents.

These projects also exist, but their status and compatibility with paperless-ng is unknown.

* [Paperless Desktop](https://github.com/thomasbrueggemann/paperless-desktop): A desktop UI for your Paperless installation.  Runs on Mac, Linux, and Windows.
* [paperless-cli](https://github.com/stgarf/paperless-cli): A golang command line binary to interact with a Paperless instance.

# Important Note

Document scanners are typically used to scan sensitive documents.  Things like your social insurance number, tax records, invoices, etc.  Everything is stored in the clear without encryption by default (it needs to be searchable, so if someone has ideas on how to do that on encrypted data, I'm all ears).  This means that Paperless should never be run on an untrusted host.  Instead, I recommend that if you do want to use it, run it locally on a server in your own home.<|MERGE_RESOLUTION|>--- conflicted
+++ resolved
@@ -11,15 +11,6 @@
 
 Paperless-ng is a fork of the original project, adding a new interface and many other changes under the hood. For a detailed list of changes, have a look at the [change log](https://paperless-ng.readthedocs.io/en/latest/changelog.html) in the documentation.
 
-<<<<<<< HEAD
-# Survey
-
-If you already used Paperless-ng for a bit, would like to give some anonymous feedback, and help me decide on what to focus on next: I've created a survey, [see here](https://github.com/jonaswinkler/paperless-ng/issues/402). Thank you!
-
-*See also [Feature Requests](#feature-requests)*
-
-=======
->>>>>>> 40f3e8e4
 # How it Works
 
 Paperless does not control your scanner, it only helps you deal with what your scanner produces.
