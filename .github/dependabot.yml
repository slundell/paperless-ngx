--- conflicted
+++ resolved
@@ -10,14 +10,7 @@
     directory: "/src-ui"
     # Check the npm registry for updates every week
     schedule:
-<<<<<<< HEAD
-      interval: "weekly"
-    labels:
-      - "frontend"
-      - "dependencies"
-=======
       interval: "monthly"
->>>>>>> acab197a
     # Add reviewers
     reviewers:
       - "paperless-ngx/frontend"
