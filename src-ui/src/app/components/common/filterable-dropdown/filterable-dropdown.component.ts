--- conflicted
+++ resolved
@@ -16,11 +16,8 @@
 import { SelectionDataItem } from 'src/app/services/rest/document.service'
 import { ObjectWithPermissions } from 'src/app/data/object-with-permissions'
 import { HotKeyService } from 'src/app/services/hot-key.service'
-<<<<<<< HEAD
-import { popperOptionsWithAutoOffset } from 'src/app/utils/popper-options'
-=======
 import { popperOptionsReenablePreventOverflow } from 'src/app/utils/popper-options'
->>>>>>> facec317
+
 
 export interface ChangedItems {
   itemsToAdd: MatchingModel[]
@@ -335,11 +332,8 @@
   @ViewChild('dropdown') dropdown: NgbDropdown
   @ViewChild('buttonItems') buttonItems: ElementRef
 
-<<<<<<< HEAD
-  public popperOptions = popperOptionsWithAutoOffset
-=======
   public popperOptions = popperOptionsReenablePreventOverflow
->>>>>>> facec317
+
 
   filterText: string
 
