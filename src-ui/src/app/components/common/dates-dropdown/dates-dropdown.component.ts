import {
  Component,
  EventEmitter,
  Input,
  Output,
  OnInit,
  OnDestroy,
} from '@angular/core'
import { NgbDateAdapter } from '@ng-bootstrap/ng-bootstrap'
import { Subject, Subscription } from 'rxjs'
import { debounceTime } from 'rxjs/operators'
import { SettingsService } from 'src/app/services/settings.service'
import { ISODateAdapter } from 'src/app/utils/ngb-iso-date-adapter'
<<<<<<< HEAD
import { popperOptionsWithAutoOffset } from 'src/app/utils/popper-options'
=======
import { popperOptionsReenablePreventOverflow } from 'src/app/utils/popper-options'
>>>>>>> facec317

export interface DateSelection {
  createdBefore?: string
  createdAfter?: string
  createdRelativeDateID?: number
  addedBefore?: string
  addedAfter?: string
  addedRelativeDateID?: number
}

export enum RelativeDate {
  LAST_7_DAYS = 0,
  LAST_MONTH = 1,
  LAST_3_MONTHS = 2,
  LAST_YEAR = 3,
}

@Component({
  selector: 'pngx-dates-dropdown',
  templateUrl: './dates-dropdown.component.html',
  styleUrls: ['./dates-dropdown.component.scss'],
  providers: [{ provide: NgbDateAdapter, useClass: ISODateAdapter }],
})
export class DatesDropdownComponent implements OnInit, OnDestroy {
<<<<<<< HEAD
  public popperOptions = popperOptionsWithAutoOffset
=======
  public popperOptions = popperOptionsReenablePreventOverflow
>>>>>>> facec317

  constructor(settings: SettingsService) {
    this.datePlaceHolder = settings.getLocalizedDateInputFormat()
  }

  relativeDates = [
    {
      id: RelativeDate.LAST_7_DAYS,
      name: $localize`Last 7 days`,
      date: new Date().setDate(new Date().getDate() - 7),
    },
    {
      id: RelativeDate.LAST_MONTH,
      name: $localize`Last month`,
      date: new Date().setMonth(new Date().getMonth() - 1),
    },
    {
      id: RelativeDate.LAST_3_MONTHS,
      name: $localize`Last 3 months`,
      date: new Date().setMonth(new Date().getMonth() - 3),
    },
    {
      id: RelativeDate.LAST_YEAR,
      name: $localize`Last year`,
      date: new Date().setFullYear(new Date().getFullYear() - 1),
    },
  ]

  datePlaceHolder: string

  // created
  @Input()
  createdDateBefore: string

  @Output()
  createdDateBeforeChange = new EventEmitter<string>()

  @Input()
  createdDateAfter: string

  @Output()
  createdDateAfterChange = new EventEmitter<string>()

  @Input()
  createdRelativeDate: RelativeDate

  @Output()
  createdRelativeDateChange = new EventEmitter<number>()

  // added
  @Input()
  addedDateBefore: string

  @Output()
  addedDateBeforeChange = new EventEmitter<string>()

  @Input()
  addedDateAfter: string

  @Output()
  addedDateAfterChange = new EventEmitter<string>()

  @Input()
  addedRelativeDate: RelativeDate

  @Output()
  addedRelativeDateChange = new EventEmitter<number>()

  @Input()
  title: string

  @Output()
  datesSet = new EventEmitter<DateSelection>()

  @Input()
  disabled: boolean = false

  get isActive(): boolean {
    return (
      this.createdRelativeDate !== null ||
      this.createdDateAfter?.length > 0 ||
      this.createdDateBefore?.length > 0 ||
      this.addedRelativeDate !== null ||
      this.addedDateAfter?.length > 0 ||
      this.addedDateBefore?.length > 0
    )
  }

  private datesSetDebounce$ = new Subject()

  private sub: Subscription

  ngOnInit() {
    this.sub = this.datesSetDebounce$.pipe(debounceTime(400)).subscribe(() => {
      this.onChange()
    })
  }

  ngOnDestroy() {
    if (this.sub) {
      this.sub.unsubscribe()
    }
  }

  reset() {
    this.createdDateBefore = null
    this.createdDateAfter = null
    this.createdRelativeDate = null
    this.addedDateBefore = null
    this.addedDateAfter = null
    this.addedRelativeDate = null
    this.onChange()
  }

  setCreatedRelativeDate(rd: RelativeDate) {
    this.createdDateBefore = null
    this.createdDateAfter = null
    this.createdRelativeDate = this.createdRelativeDate == rd ? null : rd
    this.onChange()
  }

  setAddedRelativeDate(rd: RelativeDate) {
    this.addedDateBefore = null
    this.addedDateAfter = null
    this.addedRelativeDate = this.addedRelativeDate == rd ? null : rd
    this.onChange()
  }

  onChange() {
    this.createdDateBeforeChange.emit(this.createdDateBefore)
    this.createdDateAfterChange.emit(this.createdDateAfter)
    this.createdRelativeDateChange.emit(this.createdRelativeDate)
    this.addedDateBeforeChange.emit(this.addedDateBefore)
    this.addedDateAfterChange.emit(this.addedDateAfter)
    this.addedRelativeDateChange.emit(this.addedRelativeDate)
    this.datesSet.emit({
      createdAfter: this.createdDateAfter,
      createdBefore: this.createdDateBefore,
      createdRelativeDateID: this.createdRelativeDate,
      addedAfter: this.addedDateAfter,
      addedBefore: this.addedDateBefore,
      addedRelativeDateID: this.addedRelativeDate,
    })
  }

  onChangeDebounce() {
    this.createdRelativeDate = null
    this.addedRelativeDate = null
    this.datesSetDebounce$.next({
      createdAfter: this.createdDateAfter,
      createdBefore: this.createdDateBefore,
      addedAfter: this.addedDateAfter,
      addedBefore: this.addedDateBefore,
    })
  }

  clearCreatedBefore() {
    this.createdDateBefore = null
    this.onChange()
  }

  clearCreatedAfter() {
    this.createdDateAfter = null
    this.onChange()
  }

  clearAddedBefore() {
    this.addedDateBefore = null
    this.onChange()
  }

  clearAddedAfter() {
    this.addedDateAfter = null
    this.onChange()
  }

  // prevent chars other than numbers and separators
  onKeyPress(event: KeyboardEvent) {
    if ('Enter' !== event.key && !/[0-9,\.\/-]+/.test(event.key)) {
      event.preventDefault()
    }
  }
}<|MERGE_RESOLUTION|>--- conflicted
+++ resolved
@@ -11,11 +11,7 @@
 import { debounceTime } from 'rxjs/operators'
 import { SettingsService } from 'src/app/services/settings.service'
 import { ISODateAdapter } from 'src/app/utils/ngb-iso-date-adapter'
-<<<<<<< HEAD
-import { popperOptionsWithAutoOffset } from 'src/app/utils/popper-options'
-=======
 import { popperOptionsReenablePreventOverflow } from 'src/app/utils/popper-options'
->>>>>>> facec317
 
 export interface DateSelection {
   createdBefore?: string
@@ -40,11 +36,7 @@
   providers: [{ provide: NgbDateAdapter, useClass: ISODateAdapter }],
 })
 export class DatesDropdownComponent implements OnInit, OnDestroy {
-<<<<<<< HEAD
-  public popperOptions = popperOptionsWithAutoOffset
-=======
   public popperOptions = popperOptionsReenablePreventOverflow
->>>>>>> facec317
 
   constructor(settings: SettingsService) {
     this.datePlaceHolder = settings.getLocalizedDateInputFormat()
